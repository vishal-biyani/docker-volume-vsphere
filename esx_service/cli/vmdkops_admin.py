#!/usr/bin/env python
# Copyright 2016 VMware, Inc. All Rights Reserved.
#
# Licensed under the Apache License, Version 2.0 (the "License");
# you may not use this file except in compliance with the License.
# You may obtain a copy of the License at
#
#    http://www.apache.org/licenses/LICENSE-2.0
#
# Unless required by applicable law or agreed to in writing, software
# distributed under the License is distributed on an "AS IS" BASIS,
# WITHOUT WARRANTIES OR CONDITIONS OF ANY KIND, either express or implied.
# See the License for the specific language governing permissions and
# limitations under the License.

# Admin CLI for vmdk_opsd

import argparse
import os
import subprocess
import sys

import vmdk_ops
# vmdkops python utils are in PY_LOC, so add to path.
sys.path.insert(0, vmdk_ops.PY_LOC)

import volume_kv as kv
import cli_table
import vsan_policy
import vmdk_utils
import vsan_info
import log_config

NOT_AVAILABLE = 'N/A'

def main():
    kv.init()
    args = parse_args()
    if args:
       args.func(args)


def commands():
    """
    This function returns a dictionary representation of a CLI specification that is used to
    generate a CLI parser. The dictionary is recursively walked in the `add_subparser()` function
    and appropriate calls are made to the `argparse` module to create a CLI parser that fits the
    specification.

    Each key in the top level of the dictionary is a command string. Each command may contain the
    following keys:

    * func - The callback function to be called when the command is issued. This key is always
             present unless there are subcommands, denoted by a 'cmds' key.

    * help - The help string that is printed when the `-h` or `--help` paramters are given without
             reference to a given command. (i.e. `./vmdkops_admin.py -h`). All top level help
             strings are printed in this instance.

    * args - A dictionary of any positional or optional arguments allowed for the given command. The
             args dictionary may contain the following keys:

             * help - The help for a given option which is displayed when the `-h` flag is given
                      with mention to a given command. (i.e. `./vmdkops_admin.py ls -h`). Help for
                      all options are shown for the command.

             * action - The action to take when the option is given. This is directly passed to
                        argparse. Note that `store_true` just means pass the option to the callback
                        as a boolean `True` value and don't require option parameters.
                        (i.e. `./vmdkops_admin.py ls -l`). Other options for the action value can be
                        found in the argparse documentation.
                        https://docs.python.org/3/library/argparse.html#action

             * metavar - A way to refer to each expected argument in help documentation. This is
                         directly passed to argparse.
                         See https://docs.python.org/3/library/argparse.html#metavar

             * required - Whether or not the argument is required. This is directly passed to
                          argparse.

             * type - A type conversion function that takes the option parameter and converts it
                      to a given type before passing it to the func callback. It prints an error and
                      exits if the given argument cannot be converted.
                      See https://docs.python.org/3/library/argparse.html#type

             * choices - A list of choices that can be provided for the given option. This list is
                         not directly passed to argparse. Instead a type conversion function is
                         created that only allows one or more of the choices as a comma separated
                         list to be supplied. An error identical to the one presented when using the
                         'choices' option in argparse is printed if an invalid choice is given. The
                         rationale for not directly using the argparse choices option is that
                         argparse requires space separated arguments of the form: `-l a b c`, rather
                         than the defacto single argument, comma separated form: `-l a,b,c`, common
                         to most unix programs.

    * cmds - A dictionary of subcommands where the key is the next word in the command line string.
             For example, in `vmdkops_admin.py role create`, `role` is the command, and `create` is
             the subcommand. Subcommands can have further subcommands, but currently there is only
             one level of subcommands in this specification. Each subcommand can contain the same
             attributes as top level commands: (func, help, args, cmds). These attributes have
             identical usage to the top-level keys, except they only apply when the subcommand is
             part of the command. For example the `--matches-vm` argument only applies to `role
             create` or `role set` commands. It will be invalid in any other context.

             Note that the last subcommand in a chain is the one where the callback function is
             defined. For example, `role create` has a callback, but if a user runs the program
             like: `./vmdkops_admin.py role` they will get the following error:
             ```
             usage: vmdkops_admin.py role [-h] {rm,create,set,ls,get} ...
             vmdkops_admin.py role: error: too few arguments
             ```
    """
    return {
        'ls': {
            'func': ls,
            'help': 'List volumes',
            'args': {
                '-c': {
                    'help': 'Display selected columns',
                    'choices': ['volume', 'datastore', 'created-by', 'created',
<<<<<<< HEAD
                                'attached-to', 'policy', 'capacity', 'used', 'fstype'],
=======
                                'attached-to', 'policy', 'capacity', 'used',
                                'access', 'attach-as'],
>>>>>>> 8ca826b2
                    'metavar': 'Col1,Col2,...'
                }
            }
        },
        'policy': {
            'help': 'Configure and display storage policy information',
            'cmds': {
                'create': {
                    'func': policy_create,
                    'help': 'Create a storage policy',
                    'args': {
                        '--name': {
                            'help': 'The name of the policy',
                            'required': True
                        },
                        '--content': {
                            'help': 'The VSAN policy string',
                            'required': True
                        }
                    }
                },
                'rm': {
                    'func': policy_rm,
                    'help': 'Remove a storage policy',
                    'args': {
                        'name': {
                            'help': 'Policy name'
                        }
                    }
                },
                'ls': {
                    'func': policy_ls,
                    'help':
                    'List storage policies and volumes using those policies'
                },
                'update': {
                    'func': policy_update,
                    'help': ('Update the definition of a storage policy and all'
                              'VSAN objects using that policy'),
                    'args': {
                        '--name': {
                            'help': 'The name of the policy',
                            'required': True
                        },
                        '--content': {
                            'help': 'The VSAN policy string',
                            'required': True
                        }
                    }
                }
            }
        },
        'role': {
            'help': 'Administer and monitor volume access control',
            'cmds': {
                'create': {
                    'func': role_create,
                    'help': 'Create a new role',
                    'args': {
                        '--name': {
                            'help': 'The name of the role',
                            'required': True
                        },
                        '--matches-vm': {
                            'help':
                            'Apply this role to VMS with names matching Glob',
                            'metavar': 'Glob1,Glob2,...',
                            'required': True,
                            'type': comma_seperated_string
                        },
                        '--rights': {
                            'help': 'Permissions granted to matching VMs',
                            'required': True,
                            'choices': ['create', 'delete', 'mount'],
                            'metavar': 'create,delete,mount'
                        },
                        '--volume-maxsize': {
                            'help':
                            'Maximum size of the volume that can be created',
                            'required': True,
                            'metavar': 'Num{MB,GB,TB} - e.g. 2TB'
                        }
                    }
                },
                'rm': {
                    'func': role_rm,
                    'help': 'Delete a role',
                    'args': {
                        'name': {
                            'help': 'The name of the role'
                        }
                    }
                },
                'ls': {
                    'func': role_ls,
                    'help': 'List roles and the VMs they are applied to'
                },
                'set': {
                    'func': role_set,
                    'help': 'Modify an existing role',
                    'args': {
                        '--name': {
                            'help': 'The name of the role',
                            'required': True
                        },
                        '--matches-vm': {
                            'help':
                            'Apply this role to VMS with names matching Glob',
                            'metavar': 'Glob1,Glob2,...',
                            'type': comma_seperated_string
                        },
                        '--rights': {
                            'help': 'Permissions granted to matching VMs',
                            'choices': ['create', 'delete', 'mount'],
                            'metavar': 'create,delete,mount'
                        },
                        '--volume-maxsize': {
                            'help':
                            'Maximum size of the volume that can be created',
                            'metavar': 'Num{MB,GB,TB} - e.g. 2TB'
                        }
                    }
                },
                'get': {
                    'func': role_get,
                    'help': 'Get all roles and permissions for a given VM',
                    'args': {
                        'vm_name': {
                            'help': 'The name of the VM'
                        }
                    }
                }
            }
        },
        'status': {
            'func': status,
            'help': 'Show the status of the vmdk_ops service'
        },
        'set': {
            'func': set_vol_opts,
            'help': 'Edit settings for a given volume',
            'args': {
                '--volume': {
                    'help': 'Volume to set options for, specified as "volume@datastore".',
                    'required': True
                },
                '--options': {
                    'help': 'Options (specifically, access) to be set on the volume.',
                    'required': True
                }
            }
        }
    }


def create_parser():
    """ Create a CLI parser via argparse based on the dictionary returned from commands() """
    parser = argparse.ArgumentParser(description='Manage VMDK Volumes')
    add_subparser(parser, commands())
    return parser


def add_subparser(parser, cmds_dict):
    """ Recursively add subcommand parsers based on a dictionary of commands """
    subparsers = parser.add_subparsers()
    for cmd, attributes in cmds_dict.items():
        subparser = subparsers.add_parser(cmd, help=attributes['help'])
        if 'func' in attributes:
            subparser.set_defaults(func=attributes['func'])
        if 'args' in attributes:
            for arg, opts in attributes['args'].items():
                opts = build_argparse_opts(opts)
                subparser.add_argument(arg, **opts)
        if 'cmds' in attributes:
            add_subparser(subparser, attributes['cmds'])


def build_argparse_opts(opts):
    if 'choices' in opts:
        opts['type'] = make_list_of_values(opts['choices'])
        help_opts = opts['help']
        opts['help'] = '{0}: Choices = {1}'.format(help_opts, opts['choices'])
        del opts['choices']
    return opts


def parse_args():
    parser = create_parser()
    args = parser.parse_args()
    if args != argparse.Namespace():
       return args
    else:
       parser.print_help()


def comma_seperated_string(string):
    return string.split(',')


def make_list_of_values(allowed):
    """
    Take a list of allowed values for an option and return a function that can be
    used to typecheck a string of given values and ensure they match the allowed
    values.  This is required to support options that take comma seperated lists
    such as --rights in 'role set --rights=create,delete,mount'
    """

    def list_of_values(string):
        given = string.split(',')
        for g in given:
            if g not in allowed:
                msg = (
		   'invalid choices: {0} (choices must be a comma separated list of '
                   'only the following words \n {1}. '  
		   'No spaces are allowed between choices.)').format(g, repr(allowed).replace(' ', ''))
                raise argparse.ArgumentTypeError(msg)
        return given

    return list_of_values


def ls(args):
    """
    Print a table of all volumes and their datastores when called with no args.
    If args.l is True then show all metadata in a table.
    If args.c is not empty only display columns given in args.c (implies -l).
    """
    if args.c:
        (header, rows) = ls_dash_c(args.c)
    else:
        header = all_ls_headers()
        rows = generate_ls_rows()
    print(cli_table.create(header, rows))


def ls_dash_c(columns):
    """ Return only the columns requested in the format required for table construction """
    all_headers = all_ls_headers()
    all_rows = generate_ls_rows()
    indexes = []
    headers = []
    choices = commands()['ls']['args']['-c']['choices']
    for i in range(len(choices)):
        if (choices[i]) in columns:
            indexes.append(i)
            headers.append(all_headers[i])
    rows = []
    for row in all_rows:
        rows.append([row[i] for i in indexes])
    return (headers, rows)


def all_ls_headers():
    """ Return a list of all header for ls -l """
    return ['Volume', 'Datastore', 'Created By VM', 'Created',
<<<<<<< HEAD
            'Attached To VM', 'Policy', 'Capacity', 'Used', 'Filesystem Type']
=======
            'Attached To VM', 'Policy', 'Capacity', 'Used', 'Access', 'Attach As']
>>>>>>> 8ca826b2


def generate_ls_rows():
    """ Gather all volume metadata into rows that can be used to format a table """
    rows = []
    for v in vmdk_utils.get_volumes():
        path = os.path.join(v['path'], v['filename'])
        name = vmdk_utils.strip_vmdk_extension(v['filename'])
        metadata = get_metadata(path)
        attached_to = get_attached_to(metadata)
        policy = get_policy(metadata, path)
        size_info = get_vmdk_size_info(path)
        created, created_by = get_creation_info(metadata)
<<<<<<< HEAD
        fstype = get_fstype(metadata)
        rows.append([name, v['datastore'], created_by, created, attached_to,
                     policy, size_info['capacity'], size_info['used'], fstype])
=======
        access = get_access(metadata)
        attach_as = get_attach_as(metadata)
        rows.append([name, v['datastore'], created_by, created, attached_to,
                     policy, size_info['capacity'], size_info['used'],
                     access, attach_as])
>>>>>>> 8ca826b2
    return rows


def get_creation_info(metadata):
    """
    Return the creation time and creation vm for a volume given its metadata
    """
    try:
        return (metadata[kv.CREATED], metadata[kv.CREATED_BY])
    except:
        return (NOT_AVAILABLE, NOT_AVAILABLE)


def get_attached_to(metadata):
    """ Return which VM a volume is attached to based on its metadata """
    try:
        return metadata[kv.ATTACHED_VM_NAME]
    except:
        return kv.DETACHED

def get_attach_as(metadata):
    """ Return which mode a volume is attached as based on its metadata """
    try:
        return metadata[kv.VOL_OPTS][kv.ATTACH_AS]
    except:
        return kv.DEFAULT_ATTACH_AS


def get_access(metadata):
    """ Return the access mode of a volume based on its metadata """
    try:
       return metadata[kv.VOL_OPTS][kv.ACCESS]
    except:
        return kv.DEFAULT_ACCESS

def get_policy(metadata, path):
    """ Return the policy for a volume given its volume options """
    try:
        return metadata[kv.VOL_OPTS][kv.VSAN_POLICY_NAME]
    except:
        pass

    if vsan_info.is_on_vsan(path):
        return kv.DEFAULT_VSAN_POLICY
    else:
        return NOT_AVAILABLE


def get_fstype(metadata):
    """ Return the Filesystem Type of the volume based on its metadata """
    try:
        return metadata[kv.VOL_OPTS][kv.FILESYSTEM_TYPE]
    except:
        return NOT_AVAILABLE


def get_metadata(volPath):
    """ Take the absolute path to volume vmdk and return its metadata as a dict """
    return kv.getAll(volPath)


def get_vmdk_size_info(path):
    """
    Get the capacity and used space for a given VMDK given its absolute path.
    Values are returned as strings in human readable form (e.g. 10.00MB)

    Currently this data is retrieved via a call to vmkfstools.
    The output being parsed looks like the following:

    Capacity bytes: 209715200
    Used bytes: 27262976
    Unshared bytes: 27262976
    """
    try:
        cmd = "vmkfstools --extendedstatinfo {0}".format(path).split()
        output = subprocess.check_output(cmd)
        result = output.decode('utf-8')
        lines = result.split('\n')
        capacity_in_bytes = lines[0].split()[2]
        used_in_bytes = lines[1].split()[2]
        return {'capacity': human_readable(int(capacity_in_bytes)),
                'used': human_readable(int(used_in_bytes))}
    except subprocess.CalledProcessError:
        sys.exit("Failed to stat {0}.".format(path) \
            + " VMDK corrupted. Please remove and then retry")


KB = 1024
MB = 1024*KB
GB = 1024*MB
TB = 1024*GB
def human_readable(size_in_bytes):
    """
    Take an integer size in bytes and convert it to MB, GB, or TB depending
    upon size.
    """
    if size_in_bytes >= TB:
        return '{:.2f}TB'.format(size_in_bytes/TB)
    if size_in_bytes >= GB:
        return '{:.2f}GB'.format(size_in_bytes/GB)
    if size_in_bytes >= MB:
        return '{:.2f}MB'.format(size_in_bytes/MB)
    if size_in_bytes >= KB:
        return '{:.2f}KB'.format(size_in_bytes/KB)

    return '{0}B'.format(size_in_bytes)


def policy_create(args):
    output = vsan_policy.create(args.name, args.content)
    if output:
        print(output)
    else:
        print('Successfully created policy: {0}'.format(args.name))


def policy_rm(args):
    output = vsan_policy.delete(args.name)
    if output:
        print(output)
    else:
        print('Successfully removed policy: {0}'.format(args.name))


def policy_ls(args):
    volumes = vsan_policy.list_volumes_and_policies()
    policies = vsan_policy.get_policies()
    header = ['Policy Name', 'Policy Content', 'Active']
    rows = []
    used_policies = {}
    for v in volumes:
        policy_name = v['policy']
        if policy_name in used_policies:
            used_policies[policy_name] = used_policies[policy_name] + 1
        else:
            used_policies[policy_name] = 1

    for name, content in policies.items():
        if name in used_policies:
            active = 'In use by {0} volumes'.format(used_policies[name])
        else:
            active = 'Unused'
        rows.append([name, content.strip(), active])

    print(cli_table.create(header, rows))


def policy_update(args):
    output = vsan_policy.update(args.name,  args.content)
    if output:
        print(output)
    else:
        print('Successfully updated policy: {0}'.format(args.name))


def status(args):
    print("Version: {0}".format(get_version()))
    (status, pid) = get_service_status()
    print("Status: {0}".format(status))
    if pid:
        print("Pid: {0}".format(pid))
        print("Port: {0}".format(get_listening_port(pid)))
    print("LogConfigFile: {0}".format(log_config.LOG_CONFIG_FILE))
    print("LogFile: {0}".format(log_config.LOG_FILE))
    print("LogLevel: {0}".format(log_config.get_log_level()))


def set_vol_opts(args):
    set_ok = vmdk_ops.set_vol_opts(args.volume, args.options) 
    if set_ok:
        print('Successfully updated settings for : {0}'.format(args.volume))
    else:
        print('Failed to update {0} for {1}.'.format(args.options, args.volume))


VMDK_OPSD = '/etc/init.d/vmdk-opsd'
PS = 'ps -c | grep '
GREP_V_GREP = ' | grep -v grep'
NOT_RUNNING_STATUS = ("Stopped", None)

def get_service_status():
    """
    Determine whether the service is running and it's PID. Return the 2 tuple
    containing a status string and PID. If the service is not running, PID is
    None
    """
    try:
        output = subprocess.check_output([VMDK_OPSD, "status"]).split()
        if output[2] == "not":
            return NOT_RUNNING_STATUS

        pid = output[3].split("=")[1]
        return ("Running", pid)
    except subprocess.CalledProcessError:
        return NOT_RUNNING_STATUS


def get_listening_port(pid):
    """ Return the configured port that the service is listening on """
    try:
        cmd = "{0}{1}{2}".format(PS, pid, GREP_V_GREP)
        output = subprocess.check_output(cmd, shell=True).split()[6]
        return output
    except:
        return NOT_AVAILABLE


def get_version():
    """ Return the version of the installed VIB """
    try:
        cmd = 'localcli software vib list | grep esx-vmdkops-service'
        return subprocess.check_output(cmd, shell=True).split()[1]
    except:
        return NOT_AVAILABLE


NOT_IMPLEMENTED = "Not implemented"


def role_create(args):
    print(NOT_IMPLEMENTED)


def role_rm(args):
    print(NOT_IMPLEMENTED)


def role_ls(args):
    print(NOT_IMPLEMENTED)


def role_set(args):
    print(NOT_IMPLEMENTED)


def role_get(args):
    print(NOT_IMPLEMENTED)


if __name__ == "__main__":
    main()<|MERGE_RESOLUTION|>--- conflicted
+++ resolved
@@ -118,12 +118,8 @@
                 '-c': {
                     'help': 'Display selected columns',
                     'choices': ['volume', 'datastore', 'created-by', 'created',
-<<<<<<< HEAD
-                                'attached-to', 'policy', 'capacity', 'used', 'fstype'],
-=======
                                 'attached-to', 'policy', 'capacity', 'used',
-                                'access', 'attach-as'],
->>>>>>> 8ca826b2
+                                'fstype', 'access', 'attach-as'],
                     'metavar': 'Col1,Col2,...'
                 }
             }
@@ -379,12 +375,8 @@
 def all_ls_headers():
     """ Return a list of all header for ls -l """
     return ['Volume', 'Datastore', 'Created By VM', 'Created',
-<<<<<<< HEAD
-            'Attached To VM', 'Policy', 'Capacity', 'Used', 'Filesystem Type']
-=======
-            'Attached To VM', 'Policy', 'Capacity', 'Used', 'Access', 'Attach As']
->>>>>>> 8ca826b2
-
+            'Attached To VM', 'Policy', 'Capacity', 'Used',
+            'Filesystem Type', 'Access', 'Attach As']
 
 def generate_ls_rows():
     """ Gather all volume metadata into rows that can be used to format a table """
@@ -397,17 +389,12 @@
         policy = get_policy(metadata, path)
         size_info = get_vmdk_size_info(path)
         created, created_by = get_creation_info(metadata)
-<<<<<<< HEAD
         fstype = get_fstype(metadata)
-        rows.append([name, v['datastore'], created_by, created, attached_to,
-                     policy, size_info['capacity'], size_info['used'], fstype])
-=======
         access = get_access(metadata)
         attach_as = get_attach_as(metadata)
         rows.append([name, v['datastore'], created_by, created, attached_to,
                      policy, size_info['capacity'], size_info['used'],
-                     access, attach_as])
->>>>>>> 8ca826b2
+                     fstype, access, attach_as])
     return rows
 
 
